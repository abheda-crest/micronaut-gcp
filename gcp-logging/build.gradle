--- conflicted
+++ resolved
@@ -1,9 +1,5 @@
 plugins {
-<<<<<<< HEAD
-    id "io.micronaut.build.internal.gcp-module"
-=======
     id("io.micronaut.build.internal.gcp-module")
->>>>>>> 252f7e0f
 }
 
 dependencies {
