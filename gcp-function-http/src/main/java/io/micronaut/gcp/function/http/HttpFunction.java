--- conflicted
+++ resolved
@@ -65,16 +65,18 @@
      * Default constructor.
      */
     public HttpFunction() {
-<<<<<<< HEAD
-        conversionService = applicationContext.getBean(ConversionService.class);
-        this.httpHandler = new ServletHttpHandler<HttpRequest, HttpResponse>(applicationContext, conversionService) {
-=======
         httpHandler = initializeHandler();
+        this.conversionService = applicationContext.getBean(ConversionService.class);
+    }
+
+    public HttpFunction(ApplicationContext context) {
+        super(context);
+        httpHandler = initializeHandler();
+        this.conversionService = applicationContext.getBean(ConversionService.class);
     }
 
     private ServletHttpHandler<HttpRequest, HttpResponse> initializeHandler() {
         final ServletHttpHandler<HttpRequest, HttpResponse> httpHandler = new ServletHttpHandler<HttpRequest, HttpResponse>(applicationContext) {
->>>>>>> 252f7e0f
             @Override
             protected ServletExchange<HttpRequest, HttpResponse> createExchange(HttpRequest request, HttpResponse response) {
                 final GoogleFunctionHttpResponse<Object> res =
@@ -96,11 +98,6 @@
                 new Thread(httpHandler::close)
         );
         return httpHandler;
-    }
-
-    public HttpFunction(ApplicationContext context) {
-        super(context);
-        httpHandler = initializeHandler();
     }
 
     @Override
