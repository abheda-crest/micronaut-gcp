--- conflicted
+++ resolved
@@ -1,6 +1,6 @@
 [versions]
 micronaut-docs = "2.0.0"
-micronaut = "4.0.5"
+micronaut = "4.1.1"
 groovy = "4.0.13"
 spock = "2.3-groovy-4.0"
 
@@ -26,17 +26,10 @@
 
 micronaut-logging = "1.0.0"
 micronaut-rxjava2 = "2.0.1"
-<<<<<<< HEAD
-micronaut-serde = "2.0.0"
-micronaut-servlet = "4.0.2"
-micronaut-tracing = "5.0.1"
-micronaut-test = "4.0.0"
-=======
-micronaut-serde = "2.0.2"
+micronaut-serde = "2.2.0"
 micronaut-servlet = "4.0.3"
 micronaut-tracing = "5.0.1"
 micronaut-test = "4.0.1"
->>>>>>> cf5f9573
 micronaut-discovery = "4.0.1"
 micronaut-validation = "4.0.1"
 
