--- conflicted
+++ resolved
@@ -1,19 +1,10 @@
 [versions]
-<<<<<<< HEAD
 micronaut-docs = "2.0.0"
 micronaut = "4.0.0-SNAPSHOT"
 groovy = "4.0.9"
 spock = "2.3-groovy-4.0"
 
 managed-google-auth-library-oauth2http = "1.16.0"
-=======
-micronaut = "3.8.6"
-micronaut-docs = "2.0.0"
-micronaut-test = "3.9.1"
-groovy = "3.0.13"
-spock = "2.1-groovy-3.0"
-managed-google-auth-library-oauth2http = "1.14.0"
->>>>>>> 902c54fc
 managed-google-functions-framework-api = "1.0.4"
 managed-google-cloud-core = "2.11.0"
 managed-google-cloud-pubsub = "1.123.4"
@@ -23,15 +14,11 @@
 
 brave-opentracing = "1.0.0"
 brave-propagation-stackdriver = "1.0.4"
-<<<<<<< HEAD
+
 grpc = "1.53.0"
 kotlin = '1.8.10'
+cloudevents-api = "2.4.1"
 
-cloudevents-api = "2.4.1"
-=======
-cloudevents-api = "2.4.1"
-grpc = "1.53.0"
->>>>>>> 902c54fc
 jetty-servlet = "10.0.12"
 logback-json-classic = "0.1.5"
 testcontainers = "1.17.6"
