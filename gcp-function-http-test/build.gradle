--- conflicted
+++ resolved
@@ -1,9 +1,5 @@
 plugins {
-<<<<<<< HEAD
-    id "io.micronaut.build.internal.gcp-module"
-=======
     id("io.micronaut.build.internal.gcp-module")
->>>>>>> 252f7e0f
 }
 
 dependencies {
@@ -11,15 +7,8 @@
     api(libs.managed.functions.framework.api)
     api projects.gcpFunctionHttp
 
-<<<<<<< HEAD
     implementation(mnServlet.micronaut.servlet.core)
     implementation(libs.jetty.servlet)
-=======
-    implementation(mn.micronaut.servlet.core)
-    implementation(libs.jetty.servlet) {
-        exclude(group: "org.slf4j") // Jetty pulls in 2.0.0 of SLF4j which needs to wait for Micronaut 4.0.0
-    }
->>>>>>> 252f7e0f
 
     testAnnotationProcessor(mn.micronaut.inject.java)
 
